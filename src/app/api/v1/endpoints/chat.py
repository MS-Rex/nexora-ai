--- conflicted
+++ resolved
@@ -9,14 +9,10 @@
 router = APIRouter()
 
 
-<<<<<<< HEAD
+
 @router.post("/chat", response_model=EnhancedChatResponse)
 async def enhanced_chat_with_agent(
-=======
 
-@router.post("/chat", response_model=ChatResponse)
-async def chat_with_agent(
->>>>>>> 3d1ecf44
     request: ChatRequest, api_key: Annotated[str, Depends(verify_api_key)]
 ) -> ChatResponse:
     """
